## 1.12.0

<<<<<<< HEAD
* Add `StreamQueue.startTransaction()` and `StreamQueue.startTransactions()`.
  These allow users to conditionally consume events based on their values.
=======
* Add an `AsyncCache` class that caches asynchronous operations for a period of
  time.
>>>>>>> a6034c9b

## 1.11.3

* Fix strong-mode warning against the signature of Future.then

## 1.11.1

* Fix new strong-mode warnings introduced in Dart 1.17.0.

## 1.11.0

* Add a `typedStreamTransformer()` function. This wraps an untyped
  `StreamTransformer` with the correct type parameters, and asserts the types of
  events as they're emitted from the transformed stream.

* Add a `StreamSinkTransformer.typed()` static method. This wraps an untyped
  `StreamSinkTransformer` with the correct type parameters, and asserts the
  types of arguments passed in to the resulting sink.

## 1.10.0

* Add `DelegatingFuture.typed()`, `DelegatingStreamSubscription.typed()`,
  `DelegatingStreamConsumer.typed()`, `DelegatingSink.typed()`,
  `DelegatingEventSink.typed()`, and `DelegatingStreamSink.typed()` static
  methods. These wrap untyped instances of these classes with the correct type
  parameter, and assert the types of values as they're accessed.

* Add a `DelegatingStream` class. This is behaviorally identical to `StreamView`
  from `dart:async`, but it follows this package's naming conventions and
  provides a `DelegatingStream.typed()` static method.

* Fix all strong mode warnings and add generic method annotations.

* `new StreamQueue()`, `new SubscriptionStream()`, `new
  DelegatingStreamSubscription()`, `new DelegatingStreamConsumer()`, `new
  DelegatingSink()`, `new DelegatingEventSink()`, and `new
  DelegatingStreamSink()` now take arguments with generic type arguments (for
  example `Stream<T>`) rather than without (for example `Stream<dynamic>`).
  Passing a type that wasn't `is`-compatible with the fully-specified generic
  would already throw an error under some circumstances, so this is not
  considered a breaking change.

* `ErrorResult` now takes a type parameter.

* `Result.asError` now returns a `Result<T>`.

## 1.9.0

* Deprecate top-level libraries other than `package:async/async.dart`, which
  exports these libraries' interfaces.

* Add `Result.captureStreamTransformer`, `Result.releaseStreamTransformer`,
  `Result.captureSinkTransformer`, and `Result.releaseSinkTransformer`.

* Deprecate `CaptureStreamTransformer`, `ReleaseStreamTransformer`,
  `CaptureSink`, and `ReleaseSink`. `Result.captureStreamTransformer`,
  `Result.releaseStreamTransformer`, `Result.captureSinkTransformer`, and
  `Result.releaseSinkTransformer` should be used instead.

## 1.8.0

- Added `StreamSinkCompleter`, for creating a `StreamSink` now and providing its
  destination later as another sink.

- Added `StreamCompleter.setError`, a shortcut for emitting a single error event
  on the resulting stream.

- Added `NullStreamSink`, an implementation of `StreamSink` that discards all
  events.

## 1.7.0

- Added `SingleSubscriptionTransformer`, a `StreamTransformer` that converts a
  broadcast stream into a single-subscription stream.

## 1.6.0

- Added `CancelableOperation.valueOrCancellation()`, which allows users to be
  notified when an operation is canceled elsewhere.

- Added `StreamSinkTransformer` which transforms events before they're passed to
  a `StreamSink`, similarly to how `StreamTransformer` transforms events after
  they're emitted by a stream.

## 1.5.0

- Added `LazyStream`, which forwards to the return value of a callback that's
  only called when the stream is listened to.

## 1.4.0

- Added `AsyncMemoizer.future`, which allows the result to be accessed before
  `runOnce()` is called.

- Added `CancelableOperation`, an asynchronous operation that can be canceled.
  It can be created using a `CancelableCompleter`.

- Added `RestartableTimer`, a non-periodic timer that can be reset over and
  over.

## 1.3.0

- Added `StreamCompleter` class for creating a stream now and providing its
  events later as another stream.

- Added `StreamQueue` class which allows requesting events from a stream
  before they are avilable. It is like a `StreamIterator` that can queue
  requests.

- Added `SubscriptionStream` which creates a single-subscription stream
  from an existing stream subscription.

- Added a `ResultFuture` class for synchronously accessing the result of a
  wrapped future.

- Added `FutureGroup.onIdle` and `FutureGroup.isIdle`, which provide visibility
  into whether a group is actively waiting on any futures.

- Add an `AsyncMemoizer` class for running an asynchronous block of code exactly
  once.

- Added delegating wrapper classes for a number of core async types:
  `DelegatingFuture`, `DelegatingStreamConsumer`, `DelegatingStreamController`,
  `DelegatingSink`, `DelegatingEventSink`, `DelegatingStreamSink`, and
  `DelegatingStreamSubscription`. These are all simple wrappers that forward all
  calls to the wrapped objects. They can be used to expose only the desired
  interface for subclasses, or extended to add extra functionality.

## 1.2.0

- Added a `FutureGroup` class for waiting for a group of futures, potentially of
  unknown size, to complete.

- Added a `StreamGroup` class for merging the events of a group of streams,
  potentially of unknown size.

- Added a `StreamSplitter` class for splitting a stream into multiple new
  streams.

## 1.1.1

- Updated SDK version constraint to at least 1.9.0.

## 1.1.0

- ChangeLog starts here.<|MERGE_RESOLUTION|>--- conflicted
+++ resolved
@@ -1,12 +1,10 @@
 ## 1.12.0
 
-<<<<<<< HEAD
+* Add an `AsyncCache` class that caches asynchronous operations for a period of
+  time.
+
 * Add `StreamQueue.startTransaction()` and `StreamQueue.startTransactions()`.
   These allow users to conditionally consume events based on their values.
-=======
-* Add an `AsyncCache` class that caches asynchronous operations for a period of
-  time.
->>>>>>> a6034c9b
 
 ## 1.11.3
 
