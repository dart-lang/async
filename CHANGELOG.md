## 2.12.0-wip

<<<<<<< HEAD
- Require Dart 2.19
- Can decide `fetch` method of `AsyncCache` will store exception or not.
=======
- Require Dart 3.2
>>>>>>> 47968047

## 2.11.0

* Add `CancelableOperation.fromValue`.
* Add `StreamExtensions.listenAndBuffer`, which buffers events from a stream
  before it has a listener.

## 2.10.0

* Add `CancelableOperation.thenOperation` which gives more flexibility to
  complete the resulting operation.
* Add `CancelableCompleter.completeOperation`.
* Require Dart 2.18

## 2.9.0

* **Potentially Breaking** The default `propagateCancel` argument to
  `CancelableOperation.then` changed from `false` to `true`. In most usages this
  won't have a meaningful difference in behavior, but in usages where the
  behavior is important propagation is the more common need. If there are any
  `CancelableOperation` with multiple listeners where canceling subsequent
  computation using `.then` shouldn't also cancel the original operation, pass
  `propagateCancel: false`.
* Add `StreamExtensions.firstOrNull`.
* Add a `CancelableOperation.fromSubscription()` static factory.
* Add a `CancelableOperation.race()` static method.
* Update `StreamGroup` methods that return a `Future<dynamic>` today to return
  a `Future<void>` instead.
* Deprecated `AsyncCache.fetchStream`.
* Make `AsyncCache.ephemeral` invalidate itself immediately when the returned
  future completes, rather than wait for a later timer event.

## 2.8.2

* Deprecate `EventSinkBase`, `StreamSinkBase`, `IOSinkBase`.

## 2.8.1

* Don't ignore broadcast streams added to a `StreamGroup` that doesn't have an
  active listener but previously had listeners and contains a single
  subscription inner stream.

## 2.8.0

* Add `EventSinkBase`, `StreamSinkBase`, and `IOSinkBase` classes to make it
  easier to implement custom sinks.
* Improve performance for `ChunkedStreamReader` by creating fewer internal
  sublists and specializing to create views for `Uint8List` chunks.

## 2.7.0

* Add a `Stream.slices()` extension method.
* Fix a bug where `CancelableOperation.then` may invoke the `onValue` callback,
  even if it had been canceled before `CancelableOperation.value` completes.
* Fix a bug in `CancelableOperation.isComplete` where it may appear to be
  complete and no longer be cancelable when it in fact could still be canceled.

## 2.6.1

* When `StreamGroup.stream.listen()` is called, gracefully handle component
  streams throwing errors when their `Stream.listen()` methods are called.

## 2.6.0

* Add a `StreamCloser` class, which is a `StreamTransformer` that allows the
  caller to force the stream to emit a done event.
* Added `ChunkedStreamReader` for reading _chunked streams_ without managing
  buffers.
* Add extensions on `StreamSink`, including `StreamSink.transform()` for
  applying `StreamSinkTransformer`s and `StreamSink.rejectErrors()`.
* Add `StreamGroup.isIdle` and `StreamGroup.onIdle`.
* Add `StreamGroup.isClosed` and `FutureGroup.isClosed` getters.

## 2.5.0

* Stable release for null safety.

## 2.5.0-nullsafety.3

* Update SDK constraints to `>=2.12.0-0 <3.0.0` based on beta release
  guidelines.

## 2.5.0-nullsafety.2

* Remove the unusable setter `CancelableOperation.operation=`. This was
  mistakenly added to the public API but could never be called.
* Allow 2.12.0 dev SDK versions.

## 2.5.0-nullsafety.1

* Allow 2.10 stable and 2.11.0 dev SDK versions.

## 2.5.0-nullsafety

* Migrate this package to null safety.

## 2.4.2

* `StreamQueue` starts listening immediately to broadcast strings.

## 2.4.1

* Deprecate `DelegatingStream.typed`. Use `Stream.cast` instead.
* Deprecate `DelegatingStreamSubcription.typed` and
  `DelegatingStreamConsumer.typed`. For each of these the `Stream` should be
  cast to the correct type before being used.
* Deprecate `DelegatingStreamSink.typed`. `DelegatingSink.typed`,
  `DelegatingEventSink.typed`, `DelegatingStreamConsumer.typed`. For each of
  these a new `StreamController` can be constructed to forward to the sink.
  `StreamController<T>()..stream.cast<S>().pipe(sink)`
* Deprecate `typedStreamTransformer`. Cast after transforming instead.
* Deprecate `StreamSinkTransformer.typed` since there was no usage.
* Improve docs for `CancelablOperation.fromFuture`, indicate that `isCompleted`
  starts `true`.

## 2.4.0

* Add `StreamGroup.mergeBroadcast()` utility.

## 2.3.0

* Implement `RestartableTimer.tick`.

## 2.2.0

* Add `then` to `CancelableOperation`.

## 2.1.0

* Fix `CancelableOperation.valueOrCancellation`'s type signature
* Add `isCanceled` and `isCompleted` to `CancelableOperation`.

## 2.0.8

* Set max SDK version to `<3.0.0`.
* Deprecate `DelegatingFuture.typed`, it is not necessary in Dart 2.

## 2.0.7

* Fix Dart 2 runtime errors.
* Stop using deprecated constants from the SDK.

## 2.0.6

* Add further support for Dart 2.0 library changes to `Stream`.

## 2.0.5

* Fix Dart 2.0 [runtime cast errors][sdk#27223] in `StreamQueue`.

[sdk#27223]: https://github.com/dart-lang/sdk/issues/27223

## 2.0.4

* Add support for Dart 2.0 library changes to `Stream` and `StreamTransformer`.
  Changed classes that implement `StreamTransformer` to extend
  `StreamTransformerBase`, and changed signatures of `firstWhere`, `lastWhere`,
  and `singleWhere` on classes extending `Stream`.  See
  also [issue 31847][sdk#31847].

  [sdk#31847]: https://github.com/dart-lang/sdk/issues/31847

## 2.0.3

* Fix a bug in `StreamQueue.startTransaction()` and related methods when
  rejecting a transaction that isn't the oldest request in the queue.

## 2.0.2

* Add support for Dart 2.0 library changes to class `Timer`.

## 2.0.1

* Fix a fuzzy arrow type warning.

## 2.0.0
* Remove deprecated public `result.dart` and `stream_zip.dart` libraries and
  deprecated classes `ReleaseStreamTransformer` and `CaptureStreamTransformer`.

* Add `captureAll` and `flattenList` static methods to `Result`.

* Change `ErrorResult` to not be generic and always be a `Result<Null>`.
  That makes an error independent of the type of result it occurs instead of.

## 1.13.3

* Make `TypeSafeStream` extend `Stream` instead of implementing it. This ensures
  that new methods on `Stream` are automatically picked up, they will go through
  the `listen` method which type-checks every event.

## 1.13.2

* Fix a type-warning.

## 1.13.1

* Use `FutureOr` for various APIs that had previously used `dynamic`.

## 1.13.0

* Add `collectBytes` and `collectBytesCancelable` functions which collects
  list-of-byte events into a single byte list.

* Fix a bug where rejecting a `StreamQueueTransaction` would throw a
  `StateError` if `StreamQueue.rest` had been called on one of its child queues.

* `StreamQueue.withTransaction()` now properly returns whether or not the
  transaction was committed.

## 1.12.0

* Add an `AsyncCache` class that caches asynchronous operations for a period of
  time.

* Add `StreamQueue.peek` and `StreamQueue.lookAheead`.
  These allow users to look at events without consuming them.

* Add `StreamQueue.startTransaction()` and `StreamQueue.withTransaction()`.
  These allow users to conditionally consume events based on their values.

* Add `StreamQueue.cancelable()`, which allows users to easily make a
  `CancelableOperation` that can be canceled without affecting the queue.

* Add `StreamQueue.eventsDispatched` which counts the number of events that have
  been dispatched by a given queue.

* Add a `subscriptionTransformer()` function to create `StreamTransformer`s that
  modify the behavior of subscriptions to a stream.

## 1.11.3

* Fix strong-mode warning against the signature of Future.then

## 1.11.1

* Fix new strong-mode warnings introduced in Dart 1.17.0.

## 1.11.0

* Add a `typedStreamTransformer()` function. This wraps an untyped
  `StreamTransformer` with the correct type parameters, and asserts the types of
  events as they're emitted from the transformed stream.

* Add a `StreamSinkTransformer.typed()` static method. This wraps an untyped
  `StreamSinkTransformer` with the correct type parameters, and asserts the
  types of arguments passed in to the resulting sink.

## 1.10.0

* Add `DelegatingFuture.typed()`, `DelegatingStreamSubscription.typed()`,
  `DelegatingStreamConsumer.typed()`, `DelegatingSink.typed()`,
  `DelegatingEventSink.typed()`, and `DelegatingStreamSink.typed()` static
  methods. These wrap untyped instances of these classes with the correct type
  parameter, and assert the types of values as they're accessed.

* Add a `DelegatingStream` class. This is behaviorally identical to `StreamView`
  from `dart:async`, but it follows this package's naming conventions and
  provides a `DelegatingStream.typed()` static method.

* Fix all strong mode warnings and add generic method annotations.

* `new StreamQueue()`, `new SubscriptionStream()`, `new
  DelegatingStreamSubscription()`, `new DelegatingStreamConsumer()`, `new
  DelegatingSink()`, `new DelegatingEventSink()`, and `new
  DelegatingStreamSink()` now take arguments with generic type arguments (for
  example `Stream<T>`) rather than without (for example `Stream<dynamic>`).
  Passing a type that wasn't `is`-compatible with the fully-specified generic
  would already throw an error under some circumstances, so this is not
  considered a breaking change.

* `ErrorResult` now takes a type parameter.

* `Result.asError` now returns a `Result<T>`.

## 1.9.0

* Deprecate top-level libraries other than `package:async/async.dart`, which
  exports these libraries' interfaces.

* Add `Result.captureStreamTransformer`, `Result.releaseStreamTransformer`,
  `Result.captureSinkTransformer`, and `Result.releaseSinkTransformer`.

* Deprecate `CaptureStreamTransformer`, `ReleaseStreamTransformer`,
  `CaptureSink`, and `ReleaseSink`. `Result.captureStreamTransformer`,
  `Result.releaseStreamTransformer`, `Result.captureSinkTransformer`, and
  `Result.releaseSinkTransformer` should be used instead.

## 1.8.0

- Added `StreamSinkCompleter`, for creating a `StreamSink` now and providing its
  destination later as another sink.

- Added `StreamCompleter.setError`, a shortcut for emitting a single error event
  on the resulting stream.

- Added `NullStreamSink`, an implementation of `StreamSink` that discards all
  events.

## 1.7.0

- Added `SingleSubscriptionTransformer`, a `StreamTransformer` that converts a
  broadcast stream into a single-subscription stream.

## 1.6.0

- Added `CancelableOperation.valueOrCancellation()`, which allows users to be
  notified when an operation is canceled elsewhere.

- Added `StreamSinkTransformer` which transforms events before they're passed to
  a `StreamSink`, similarly to how `StreamTransformer` transforms events after
  they're emitted by a stream.

## 1.5.0

- Added `LazyStream`, which forwards to the return value of a callback that's
  only called when the stream is listened to.

## 1.4.0

- Added `AsyncMemoizer.future`, which allows the result to be accessed before
  `runOnce()` is called.

- Added `CancelableOperation`, an asynchronous operation that can be canceled.
  It can be created using a `CancelableCompleter`.

- Added `RestartableTimer`, a non-periodic timer that can be reset over and
  over.

## 1.3.0

- Added `StreamCompleter` class for creating a stream now and providing its
  events later as another stream.

- Added `StreamQueue` class which allows requesting events from a stream
  before they are avilable. It is like a `StreamIterator` that can queue
  requests.

- Added `SubscriptionStream` which creates a single-subscription stream
  from an existing stream subscription.

- Added a `ResultFuture` class for synchronously accessing the result of a
  wrapped future.

- Added `FutureGroup.onIdle` and `FutureGroup.isIdle`, which provide visibility
  into whether a group is actively waiting on any futures.

- Add an `AsyncMemoizer` class for running an asynchronous block of code exactly
  once.

- Added delegating wrapper classes for a number of core async types:
  `DelegatingFuture`, `DelegatingStreamConsumer`, `DelegatingStreamController`,
  `DelegatingSink`, `DelegatingEventSink`, `DelegatingStreamSink`, and
  `DelegatingStreamSubscription`. These are all simple wrappers that forward all
  calls to the wrapped objects. They can be used to expose only the desired
  interface for subclasses, or extended to add extra functionality.

## 1.2.0

- Added a `FutureGroup` class for waiting for a group of futures, potentially of
  unknown size, to complete.

- Added a `StreamGroup` class for merging the events of a group of streams,
  potentially of unknown size.

- Added a `StreamSplitter` class for splitting a stream into multiple new
  streams.

## 1.1.1

- Updated SDK version constraint to at least 1.9.0.

## 1.1.0

- ChangeLog starts here.<|MERGE_RESOLUTION|>--- conflicted
+++ resolved
@@ -1,11 +1,8 @@
 ## 2.12.0-wip
 
-<<<<<<< HEAD
-- Require Dart 2.19
-- Can decide `fetch` method of `AsyncCache` will store exception or not.
-=======
-- Require Dart 3.2
->>>>>>> 47968047
+* Require Dart 3.2
+* Can decide `fetch` method of `AsyncCache` will store exception or not.
+
 
 ## 2.11.0
 
