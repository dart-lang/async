<<<<<<< HEAD
## 1.13.2

* Fix a bug in `StreamQueue.startTransaction()` and related methods when
  rejecting a transaction that isn't the oldest request in the queue.
=======
## 2.0.2

* Add support for Dart 2.0 library changes to class `Timer`. 

## 2.0.1

* Fix a fuzzy arrow type warning.

## 2.0.0
* Remove deprecated public `result.dart` and `stream_zip.dart` libraries and
  deprecated classes `ReleaseStreamTransformer` and `CaptureStreamTransformer`.

* Add `captureAll` and `flattenList` static methods to `Result`.

* Change `ErrorResult` to not be generic and always be a `Result<Null>`.
  That makes an error independent of the type of result it occurs instead of.

## 1.13.3

* Make `TypeSafeStream` extend `Stream` instead of implementing it. This ensures
  that new methods on `Stream` are automatically picked up, they will go through
  the `listen` method which type-checks every event.
  
## 1.13.2

* Fix a type-warning.
>>>>>>> 5437008f

## 1.13.1

* Use `FutureOr` for various APIs that had previously used `dynamic`.

## 1.13.0

* Add `collectBytes` and `collectBytesCancelable` functions which collects
  list-of-byte events into a single byte list.

* Fix a bug where rejecting a `StreamQueueTransaction` would throw a
  `StateError` if `StreamQueue.rest` had been called on one of its child queues.

* `StreamQueue.withTransaction()` now properly returns whether or not the
  transaction was committed.

## 1.12.0

* Add an `AsyncCache` class that caches asynchronous operations for a period of
  time.

* Add `StreamQueue.peek` and `StreamQueue.lookAheead`.
  These allow users to look at events without consuming them.

* Add `StreamQueue.startTransaction()` and `StreamQueue.withTransaction()`.
  These allow users to conditionally consume events based on their values.

* Add `StreamQueue.cancelable()`, which allows users to easily make a
  `CancelableOperation` that can be canceled without affecting the queue.

* Add `StreamQueue.eventsDispatched` which counts the number of events that have
  been dispatched by a given queue.

* Add a `subscriptionTransformer()` function to create `StreamTransformer`s that
  modify the behavior of subscriptions to a stream.

## 1.11.3

* Fix strong-mode warning against the signature of Future.then

## 1.11.1

* Fix new strong-mode warnings introduced in Dart 1.17.0.

## 1.11.0

* Add a `typedStreamTransformer()` function. This wraps an untyped
  `StreamTransformer` with the correct type parameters, and asserts the types of
  events as they're emitted from the transformed stream.

* Add a `StreamSinkTransformer.typed()` static method. This wraps an untyped
  `StreamSinkTransformer` with the correct type parameters, and asserts the
  types of arguments passed in to the resulting sink.

## 1.10.0

* Add `DelegatingFuture.typed()`, `DelegatingStreamSubscription.typed()`,
  `DelegatingStreamConsumer.typed()`, `DelegatingSink.typed()`,
  `DelegatingEventSink.typed()`, and `DelegatingStreamSink.typed()` static
  methods. These wrap untyped instances of these classes with the correct type
  parameter, and assert the types of values as they're accessed.

* Add a `DelegatingStream` class. This is behaviorally identical to `StreamView`
  from `dart:async`, but it follows this package's naming conventions and
  provides a `DelegatingStream.typed()` static method.

* Fix all strong mode warnings and add generic method annotations.

* `new StreamQueue()`, `new SubscriptionStream()`, `new
  DelegatingStreamSubscription()`, `new DelegatingStreamConsumer()`, `new
  DelegatingSink()`, `new DelegatingEventSink()`, and `new
  DelegatingStreamSink()` now take arguments with generic type arguments (for
  example `Stream<T>`) rather than without (for example `Stream<dynamic>`).
  Passing a type that wasn't `is`-compatible with the fully-specified generic
  would already throw an error under some circumstances, so this is not
  considered a breaking change.

* `ErrorResult` now takes a type parameter.

* `Result.asError` now returns a `Result<T>`.

## 1.9.0

* Deprecate top-level libraries other than `package:async/async.dart`, which
  exports these libraries' interfaces.

* Add `Result.captureStreamTransformer`, `Result.releaseStreamTransformer`,
  `Result.captureSinkTransformer`, and `Result.releaseSinkTransformer`.

* Deprecate `CaptureStreamTransformer`, `ReleaseStreamTransformer`,
  `CaptureSink`, and `ReleaseSink`. `Result.captureStreamTransformer`,
  `Result.releaseStreamTransformer`, `Result.captureSinkTransformer`, and
  `Result.releaseSinkTransformer` should be used instead.

## 1.8.0

- Added `StreamSinkCompleter`, for creating a `StreamSink` now and providing its
  destination later as another sink.

- Added `StreamCompleter.setError`, a shortcut for emitting a single error event
  on the resulting stream.

- Added `NullStreamSink`, an implementation of `StreamSink` that discards all
  events.

## 1.7.0

- Added `SingleSubscriptionTransformer`, a `StreamTransformer` that converts a
  broadcast stream into a single-subscription stream.

## 1.6.0

- Added `CancelableOperation.valueOrCancellation()`, which allows users to be
  notified when an operation is canceled elsewhere.

- Added `StreamSinkTransformer` which transforms events before they're passed to
  a `StreamSink`, similarly to how `StreamTransformer` transforms events after
  they're emitted by a stream.

## 1.5.0

- Added `LazyStream`, which forwards to the return value of a callback that's
  only called when the stream is listened to.

## 1.4.0

- Added `AsyncMemoizer.future`, which allows the result to be accessed before
  `runOnce()` is called.

- Added `CancelableOperation`, an asynchronous operation that can be canceled.
  It can be created using a `CancelableCompleter`.

- Added `RestartableTimer`, a non-periodic timer that can be reset over and
  over.

## 1.3.0

- Added `StreamCompleter` class for creating a stream now and providing its
  events later as another stream.

- Added `StreamQueue` class which allows requesting events from a stream
  before they are avilable. It is like a `StreamIterator` that can queue
  requests.

- Added `SubscriptionStream` which creates a single-subscription stream
  from an existing stream subscription.

- Added a `ResultFuture` class for synchronously accessing the result of a
  wrapped future.

- Added `FutureGroup.onIdle` and `FutureGroup.isIdle`, which provide visibility
  into whether a group is actively waiting on any futures.

- Add an `AsyncMemoizer` class for running an asynchronous block of code exactly
  once.

- Added delegating wrapper classes for a number of core async types:
  `DelegatingFuture`, `DelegatingStreamConsumer`, `DelegatingStreamController`,
  `DelegatingSink`, `DelegatingEventSink`, `DelegatingStreamSink`, and
  `DelegatingStreamSubscription`. These are all simple wrappers that forward all
  calls to the wrapped objects. They can be used to expose only the desired
  interface for subclasses, or extended to add extra functionality.

## 1.2.0

- Added a `FutureGroup` class for waiting for a group of futures, potentially of
  unknown size, to complete.

- Added a `StreamGroup` class for merging the events of a group of streams,
  potentially of unknown size.

- Added a `StreamSplitter` class for splitting a stream into multiple new
  streams.

## 1.1.1

- Updated SDK version constraint to at least 1.9.0.

## 1.1.0

- ChangeLog starts here.<|MERGE_RESOLUTION|>--- conflicted
+++ resolved
@@ -1,9 +1,8 @@
-<<<<<<< HEAD
-## 1.13.2
+## 2.0.3
 
 * Fix a bug in `StreamQueue.startTransaction()` and related methods when
   rejecting a transaction that isn't the oldest request in the queue.
-=======
+
 ## 2.0.2
 
 * Add support for Dart 2.0 library changes to class `Timer`. 
@@ -30,7 +29,6 @@
 ## 1.13.2
 
 * Fix a type-warning.
->>>>>>> 5437008f
 
 ## 1.13.1
 
