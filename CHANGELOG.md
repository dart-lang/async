## 2.6.0

<<<<<<< HEAD
* Add `StreamGroup.isIdle` and `StreamGroup.onIdle`.
=======
* Added `ChunkedStreamReader` for reading _chunked streams_ without managing
  buffers.

* Add `StreamGroup.isClosed` and `FutureGroup.isClosed` getters.
>>>>>>> bf12b8fe

## 2.5.0

* Stable release for null safety.

## 2.5.0-nullsafety.3

* Update SDK constraints to `>=2.12.0-0 <3.0.0` based on beta release
  guidelines.

## 2.5.0-nullsafety.2

* Remove the unusable setter `CancelableOperation.operation=`. This was
  mistakenly added to the public API but could never be called.
* Allow 2.12.0 dev SDK versions.

## 2.5.0-nullsafety.1

* Allow 2.10 stable and 2.11.0 dev SDK versions.

## 2.5.0-nullsafety

* Migrate this package to null safety.

## 2.4.2

* `StreamQueue` starts listening immediately to broadcast strings.

## 2.4.1

* Deprecate `DelegatingStream.typed`. Use `Stream.cast` instead.
* Deprecate `DelegatingStreamSubcription.typed` and
  `DelegatingStreamConsumer.typed`. For each of these the `Stream` should be
  cast to the correct type before being used.
* Deprecate `DelegatingStreamSink.typed`. `DelegatingSink.typed`,
  `DelegatingEventSink.typed`, `DelegatingStreamConsumer.typed`. For each of
  these a new `StreamController` can be constructed to forward to the sink.
  `StreamController<T>()..stream.cast<S>().pipe(sink)`
* Deprecate `typedStreamTransformer`. Cast after transforming instead.
* Deprecate `StreamSinkTransformer.typed` since there was no usage.
* Improve docs for `CancelablOperation.fromFuture`, indicate that `isCompleted`
  starts `true`.

## 2.4.0

* Add `StreamGroup.mergeBroadcast()` utility.

## 2.3.0

* Implement `RestartableTimer.tick`.

## 2.2.0

* Add `then` to `CancelableOperation`.

## 2.1.0

* Fix `CancelableOperation.valueOrCancellation`'s type signature
* Add `isCanceled` and `isCompleted` to `CancelableOperation`.

## 2.0.8

* Set max SDK version to `<3.0.0`.
* Deprecate `DelegatingFuture.typed`, it is not necessary in Dart 2.

## 2.0.7

* Fix Dart 2 runtime errors.
* Stop using deprecated constants from the SDK.

## 2.0.6

* Add further support for Dart 2.0 library changes to `Stream`.

## 2.0.5

* Fix Dart 2.0 [runtime cast errors][sdk#27223] in `StreamQueue`.

[sdk#27223]: https://github.com/dart-lang/sdk/issues/27223

## 2.0.4

* Add support for Dart 2.0 library changes to `Stream` and `StreamTransformer`.
  Changed classes that implement `StreamTransformer` to extend
  `StreamTransformerBase`, and changed signatures of `firstWhere`, `lastWhere`,
  and `singleWhere` on classes extending `Stream`.  See
  also [issue 31847][sdk#31847].

  [sdk#31847]: https://github.com/dart-lang/sdk/issues/31847

## 2.0.3

* Fix a bug in `StreamQueue.startTransaction()` and related methods when
  rejecting a transaction that isn't the oldest request in the queue.

## 2.0.2

* Add support for Dart 2.0 library changes to class `Timer`.

## 2.0.1

* Fix a fuzzy arrow type warning.

## 2.0.0
* Remove deprecated public `result.dart` and `stream_zip.dart` libraries and
  deprecated classes `ReleaseStreamTransformer` and `CaptureStreamTransformer`.

* Add `captureAll` and `flattenList` static methods to `Result`.

* Change `ErrorResult` to not be generic and always be a `Result<Null>`.
  That makes an error independent of the type of result it occurs instead of.

## 1.13.3

* Make `TypeSafeStream` extend `Stream` instead of implementing it. This ensures
  that new methods on `Stream` are automatically picked up, they will go through
  the `listen` method which type-checks every event.

## 1.13.2

* Fix a type-warning.

## 1.13.1

* Use `FutureOr` for various APIs that had previously used `dynamic`.

## 1.13.0

* Add `collectBytes` and `collectBytesCancelable` functions which collects
  list-of-byte events into a single byte list.

* Fix a bug where rejecting a `StreamQueueTransaction` would throw a
  `StateError` if `StreamQueue.rest` had been called on one of its child queues.

* `StreamQueue.withTransaction()` now properly returns whether or not the
  transaction was committed.

## 1.12.0

* Add an `AsyncCache` class that caches asynchronous operations for a period of
  time.

* Add `StreamQueue.peek` and `StreamQueue.lookAheead`.
  These allow users to look at events without consuming them.

* Add `StreamQueue.startTransaction()` and `StreamQueue.withTransaction()`.
  These allow users to conditionally consume events based on their values.

* Add `StreamQueue.cancelable()`, which allows users to easily make a
  `CancelableOperation` that can be canceled without affecting the queue.

* Add `StreamQueue.eventsDispatched` which counts the number of events that have
  been dispatched by a given queue.

* Add a `subscriptionTransformer()` function to create `StreamTransformer`s that
  modify the behavior of subscriptions to a stream.

## 1.11.3

* Fix strong-mode warning against the signature of Future.then

## 1.11.1

* Fix new strong-mode warnings introduced in Dart 1.17.0.

## 1.11.0

* Add a `typedStreamTransformer()` function. This wraps an untyped
  `StreamTransformer` with the correct type parameters, and asserts the types of
  events as they're emitted from the transformed stream.

* Add a `StreamSinkTransformer.typed()` static method. This wraps an untyped
  `StreamSinkTransformer` with the correct type parameters, and asserts the
  types of arguments passed in to the resulting sink.

## 1.10.0

* Add `DelegatingFuture.typed()`, `DelegatingStreamSubscription.typed()`,
  `DelegatingStreamConsumer.typed()`, `DelegatingSink.typed()`,
  `DelegatingEventSink.typed()`, and `DelegatingStreamSink.typed()` static
  methods. These wrap untyped instances of these classes with the correct type
  parameter, and assert the types of values as they're accessed.

* Add a `DelegatingStream` class. This is behaviorally identical to `StreamView`
  from `dart:async`, but it follows this package's naming conventions and
  provides a `DelegatingStream.typed()` static method.

* Fix all strong mode warnings and add generic method annotations.

* `new StreamQueue()`, `new SubscriptionStream()`, `new
  DelegatingStreamSubscription()`, `new DelegatingStreamConsumer()`, `new
  DelegatingSink()`, `new DelegatingEventSink()`, and `new
  DelegatingStreamSink()` now take arguments with generic type arguments (for
  example `Stream<T>`) rather than without (for example `Stream<dynamic>`).
  Passing a type that wasn't `is`-compatible with the fully-specified generic
  would already throw an error under some circumstances, so this is not
  considered a breaking change.

* `ErrorResult` now takes a type parameter.

* `Result.asError` now returns a `Result<T>`.

## 1.9.0

* Deprecate top-level libraries other than `package:async/async.dart`, which
  exports these libraries' interfaces.

* Add `Result.captureStreamTransformer`, `Result.releaseStreamTransformer`,
  `Result.captureSinkTransformer`, and `Result.releaseSinkTransformer`.

* Deprecate `CaptureStreamTransformer`, `ReleaseStreamTransformer`,
  `CaptureSink`, and `ReleaseSink`. `Result.captureStreamTransformer`,
  `Result.releaseStreamTransformer`, `Result.captureSinkTransformer`, and
  `Result.releaseSinkTransformer` should be used instead.

## 1.8.0

- Added `StreamSinkCompleter`, for creating a `StreamSink` now and providing its
  destination later as another sink.

- Added `StreamCompleter.setError`, a shortcut for emitting a single error event
  on the resulting stream.

- Added `NullStreamSink`, an implementation of `StreamSink` that discards all
  events.

## 1.7.0

- Added `SingleSubscriptionTransformer`, a `StreamTransformer` that converts a
  broadcast stream into a single-subscription stream.

## 1.6.0

- Added `CancelableOperation.valueOrCancellation()`, which allows users to be
  notified when an operation is canceled elsewhere.

- Added `StreamSinkTransformer` which transforms events before they're passed to
  a `StreamSink`, similarly to how `StreamTransformer` transforms events after
  they're emitted by a stream.

## 1.5.0

- Added `LazyStream`, which forwards to the return value of a callback that's
  only called when the stream is listened to.

## 1.4.0

- Added `AsyncMemoizer.future`, which allows the result to be accessed before
  `runOnce()` is called.

- Added `CancelableOperation`, an asynchronous operation that can be canceled.
  It can be created using a `CancelableCompleter`.

- Added `RestartableTimer`, a non-periodic timer that can be reset over and
  over.

## 1.3.0

- Added `StreamCompleter` class for creating a stream now and providing its
  events later as another stream.

- Added `StreamQueue` class which allows requesting events from a stream
  before they are avilable. It is like a `StreamIterator` that can queue
  requests.

- Added `SubscriptionStream` which creates a single-subscription stream
  from an existing stream subscription.

- Added a `ResultFuture` class for synchronously accessing the result of a
  wrapped future.

- Added `FutureGroup.onIdle` and `FutureGroup.isIdle`, which provide visibility
  into whether a group is actively waiting on any futures.

- Add an `AsyncMemoizer` class for running an asynchronous block of code exactly
  once.

- Added delegating wrapper classes for a number of core async types:
  `DelegatingFuture`, `DelegatingStreamConsumer`, `DelegatingStreamController`,
  `DelegatingSink`, `DelegatingEventSink`, `DelegatingStreamSink`, and
  `DelegatingStreamSubscription`. These are all simple wrappers that forward all
  calls to the wrapped objects. They can be used to expose only the desired
  interface for subclasses, or extended to add extra functionality.

## 1.2.0

- Added a `FutureGroup` class for waiting for a group of futures, potentially of
  unknown size, to complete.

- Added a `StreamGroup` class for merging the events of a group of streams,
  potentially of unknown size.

- Added a `StreamSplitter` class for splitting a stream into multiple new
  streams.

## 1.1.1

- Updated SDK version constraint to at least 1.9.0.

## 1.1.0

- ChangeLog starts here.<|MERGE_RESOLUTION|>--- conflicted
+++ resolved
@@ -1,13 +1,11 @@
 ## 2.6.0
 
-<<<<<<< HEAD
-* Add `StreamGroup.isIdle` and `StreamGroup.onIdle`.
-=======
 * Added `ChunkedStreamReader` for reading _chunked streams_ without managing
   buffers.
 
+* Add `StreamGroup.isIdle` and `StreamGroup.onIdle`.
+
 * Add `StreamGroup.isClosed` and `FutureGroup.isClosed` getters.
->>>>>>> bf12b8fe
 
 ## 2.5.0
 
