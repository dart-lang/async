## 2.6.0

* Add a `StreamCloser` class, which is a `StreamTransformer` that allows the
  caller to force the stream to emit a done event.
* Added `ChunkedStreamReader` for reading _chunked streams_ without managing
  buffers.
<<<<<<< HEAD
=======

* Add extensions on `StreamSink`, including `StreamSink.transform()` for
  applying `StreamSinkTransformer`s and `StreamSink.rejectErrors()`.

>>>>>>> d900d077
* Add `StreamGroup.isIdle` and `StreamGroup.onIdle`.
* Add `StreamGroup.isClosed` and `FutureGroup.isClosed` getters.

## 2.5.0

* Stable release for null safety.

## 2.5.0-nullsafety.3

* Update SDK constraints to `>=2.12.0-0 <3.0.0` based on beta release
  guidelines.

## 2.5.0-nullsafety.2

* Remove the unusable setter `CancelableOperation.operation=`. This was
  mistakenly added to the public API but could never be called.
* Allow 2.12.0 dev SDK versions.

## 2.5.0-nullsafety.1

* Allow 2.10 stable and 2.11.0 dev SDK versions.

## 2.5.0-nullsafety

* Migrate this package to null safety.

## 2.4.2

* `StreamQueue` starts listening immediately to broadcast strings.

## 2.4.1

* Deprecate `DelegatingStream.typed`. Use `Stream.cast` instead.
* Deprecate `DelegatingStreamSubcription.typed` and
  `DelegatingStreamConsumer.typed`. For each of these the `Stream` should be
  cast to the correct type before being used.
* Deprecate `DelegatingStreamSink.typed`. `DelegatingSink.typed`,
  `DelegatingEventSink.typed`, `DelegatingStreamConsumer.typed`. For each of
  these a new `StreamController` can be constructed to forward to the sink.
  `StreamController<T>()..stream.cast<S>().pipe(sink)`
* Deprecate `typedStreamTransformer`. Cast after transforming instead.
* Deprecate `StreamSinkTransformer.typed` since there was no usage.
* Improve docs for `CancelablOperation.fromFuture`, indicate that `isCompleted`
  starts `true`.

## 2.4.0

* Add `StreamGroup.mergeBroadcast()` utility.

## 2.3.0

* Implement `RestartableTimer.tick`.

## 2.2.0

* Add `then` to `CancelableOperation`.

## 2.1.0

* Fix `CancelableOperation.valueOrCancellation`'s type signature
* Add `isCanceled` and `isCompleted` to `CancelableOperation`.

## 2.0.8

* Set max SDK version to `<3.0.0`.
* Deprecate `DelegatingFuture.typed`, it is not necessary in Dart 2.

## 2.0.7

* Fix Dart 2 runtime errors.
* Stop using deprecated constants from the SDK.

## 2.0.6

* Add further support for Dart 2.0 library changes to `Stream`.

## 2.0.5

* Fix Dart 2.0 [runtime cast errors][sdk#27223] in `StreamQueue`.

[sdk#27223]: https://github.com/dart-lang/sdk/issues/27223

## 2.0.4

* Add support for Dart 2.0 library changes to `Stream` and `StreamTransformer`.
  Changed classes that implement `StreamTransformer` to extend
  `StreamTransformerBase`, and changed signatures of `firstWhere`, `lastWhere`,
  and `singleWhere` on classes extending `Stream`.  See
  also [issue 31847][sdk#31847].

  [sdk#31847]: https://github.com/dart-lang/sdk/issues/31847

## 2.0.3

* Fix a bug in `StreamQueue.startTransaction()` and related methods when
  rejecting a transaction that isn't the oldest request in the queue.

## 2.0.2

* Add support for Dart 2.0 library changes to class `Timer`.

## 2.0.1

* Fix a fuzzy arrow type warning.

## 2.0.0
* Remove deprecated public `result.dart` and `stream_zip.dart` libraries and
  deprecated classes `ReleaseStreamTransformer` and `CaptureStreamTransformer`.

* Add `captureAll` and `flattenList` static methods to `Result`.

* Change `ErrorResult` to not be generic and always be a `Result<Null>`.
  That makes an error independent of the type of result it occurs instead of.

## 1.13.3

* Make `TypeSafeStream` extend `Stream` instead of implementing it. This ensures
  that new methods on `Stream` are automatically picked up, they will go through
  the `listen` method which type-checks every event.

## 1.13.2

* Fix a type-warning.

## 1.13.1

* Use `FutureOr` for various APIs that had previously used `dynamic`.

## 1.13.0

* Add `collectBytes` and `collectBytesCancelable` functions which collects
  list-of-byte events into a single byte list.

* Fix a bug where rejecting a `StreamQueueTransaction` would throw a
  `StateError` if `StreamQueue.rest` had been called on one of its child queues.

* `StreamQueue.withTransaction()` now properly returns whether or not the
  transaction was committed.

## 1.12.0

* Add an `AsyncCache` class that caches asynchronous operations for a period of
  time.

* Add `StreamQueue.peek` and `StreamQueue.lookAheead`.
  These allow users to look at events without consuming them.

* Add `StreamQueue.startTransaction()` and `StreamQueue.withTransaction()`.
  These allow users to conditionally consume events based on their values.

* Add `StreamQueue.cancelable()`, which allows users to easily make a
  `CancelableOperation` that can be canceled without affecting the queue.

* Add `StreamQueue.eventsDispatched` which counts the number of events that have
  been dispatched by a given queue.

* Add a `subscriptionTransformer()` function to create `StreamTransformer`s that
  modify the behavior of subscriptions to a stream.

## 1.11.3

* Fix strong-mode warning against the signature of Future.then

## 1.11.1

* Fix new strong-mode warnings introduced in Dart 1.17.0.

## 1.11.0

* Add a `typedStreamTransformer()` function. This wraps an untyped
  `StreamTransformer` with the correct type parameters, and asserts the types of
  events as they're emitted from the transformed stream.

* Add a `StreamSinkTransformer.typed()` static method. This wraps an untyped
  `StreamSinkTransformer` with the correct type parameters, and asserts the
  types of arguments passed in to the resulting sink.

## 1.10.0

* Add `DelegatingFuture.typed()`, `DelegatingStreamSubscription.typed()`,
  `DelegatingStreamConsumer.typed()`, `DelegatingSink.typed()`,
  `DelegatingEventSink.typed()`, and `DelegatingStreamSink.typed()` static
  methods. These wrap untyped instances of these classes with the correct type
  parameter, and assert the types of values as they're accessed.

* Add a `DelegatingStream` class. This is behaviorally identical to `StreamView`
  from `dart:async`, but it follows this package's naming conventions and
  provides a `DelegatingStream.typed()` static method.

* Fix all strong mode warnings and add generic method annotations.

* `new StreamQueue()`, `new SubscriptionStream()`, `new
  DelegatingStreamSubscription()`, `new DelegatingStreamConsumer()`, `new
  DelegatingSink()`, `new DelegatingEventSink()`, and `new
  DelegatingStreamSink()` now take arguments with generic type arguments (for
  example `Stream<T>`) rather than without (for example `Stream<dynamic>`).
  Passing a type that wasn't `is`-compatible with the fully-specified generic
  would already throw an error under some circumstances, so this is not
  considered a breaking change.

* `ErrorResult` now takes a type parameter.

* `Result.asError` now returns a `Result<T>`.

## 1.9.0

* Deprecate top-level libraries other than `package:async/async.dart`, which
  exports these libraries' interfaces.

* Add `Result.captureStreamTransformer`, `Result.releaseStreamTransformer`,
  `Result.captureSinkTransformer`, and `Result.releaseSinkTransformer`.

* Deprecate `CaptureStreamTransformer`, `ReleaseStreamTransformer`,
  `CaptureSink`, and `ReleaseSink`. `Result.captureStreamTransformer`,
  `Result.releaseStreamTransformer`, `Result.captureSinkTransformer`, and
  `Result.releaseSinkTransformer` should be used instead.

## 1.8.0

- Added `StreamSinkCompleter`, for creating a `StreamSink` now and providing its
  destination later as another sink.

- Added `StreamCompleter.setError`, a shortcut for emitting a single error event
  on the resulting stream.

- Added `NullStreamSink`, an implementation of `StreamSink` that discards all
  events.

## 1.7.0

- Added `SingleSubscriptionTransformer`, a `StreamTransformer` that converts a
  broadcast stream into a single-subscription stream.

## 1.6.0

- Added `CancelableOperation.valueOrCancellation()`, which allows users to be
  notified when an operation is canceled elsewhere.

- Added `StreamSinkTransformer` which transforms events before they're passed to
  a `StreamSink`, similarly to how `StreamTransformer` transforms events after
  they're emitted by a stream.

## 1.5.0

- Added `LazyStream`, which forwards to the return value of a callback that's
  only called when the stream is listened to.

## 1.4.0

- Added `AsyncMemoizer.future`, which allows the result to be accessed before
  `runOnce()` is called.

- Added `CancelableOperation`, an asynchronous operation that can be canceled.
  It can be created using a `CancelableCompleter`.

- Added `RestartableTimer`, a non-periodic timer that can be reset over and
  over.

## 1.3.0

- Added `StreamCompleter` class for creating a stream now and providing its
  events later as another stream.

- Added `StreamQueue` class which allows requesting events from a stream
  before they are avilable. It is like a `StreamIterator` that can queue
  requests.

- Added `SubscriptionStream` which creates a single-subscription stream
  from an existing stream subscription.

- Added a `ResultFuture` class for synchronously accessing the result of a
  wrapped future.

- Added `FutureGroup.onIdle` and `FutureGroup.isIdle`, which provide visibility
  into whether a group is actively waiting on any futures.

- Add an `AsyncMemoizer` class for running an asynchronous block of code exactly
  once.

- Added delegating wrapper classes for a number of core async types:
  `DelegatingFuture`, `DelegatingStreamConsumer`, `DelegatingStreamController`,
  `DelegatingSink`, `DelegatingEventSink`, `DelegatingStreamSink`, and
  `DelegatingStreamSubscription`. These are all simple wrappers that forward all
  calls to the wrapped objects. They can be used to expose only the desired
  interface for subclasses, or extended to add extra functionality.

## 1.2.0

- Added a `FutureGroup` class for waiting for a group of futures, potentially of
  unknown size, to complete.

- Added a `StreamGroup` class for merging the events of a group of streams,
  potentially of unknown size.

- Added a `StreamSplitter` class for splitting a stream into multiple new
  streams.

## 1.1.1

- Updated SDK version constraint to at least 1.9.0.

## 1.1.0

- ChangeLog starts here.<|MERGE_RESOLUTION|>--- conflicted
+++ resolved
@@ -4,13 +4,8 @@
   caller to force the stream to emit a done event.
 * Added `ChunkedStreamReader` for reading _chunked streams_ without managing
   buffers.
-<<<<<<< HEAD
-=======
-
 * Add extensions on `StreamSink`, including `StreamSink.transform()` for
   applying `StreamSinkTransformer`s and `StreamSink.rejectErrors()`.
-
->>>>>>> d900d077
 * Add `StreamGroup.isIdle` and `StreamGroup.onIdle`.
 * Add `StreamGroup.isClosed` and `FutureGroup.isClosed` getters.
 
