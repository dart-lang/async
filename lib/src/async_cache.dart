--- conflicted
+++ resolved
@@ -73,9 +73,6 @@
   /// If [fetchStream] has been called recently enough, returns a copy of its
   /// previous return value. Otherwise, runs [callback] and returns its new
   /// return value.
-<<<<<<< HEAD
-  @Deprecated("Feature will be removed")
-=======
   ///
   /// Each call to this function returns a stream which replays the same events,
   /// which means that all stream events are cached until this cache is
@@ -83,7 +80,7 @@
   ///
   /// Only starts counting time after the stream has been listened to,
   /// and it has completed with a `done` event.
->>>>>>> 9309ebe3
+  @Deprecated("Feature will be removed")
   Stream<T> fetchStream(Stream<T> Function() callback) {
     if (_cachedValueFuture != null) {
       throw StateError('Previously used to cache via `fetch`');
