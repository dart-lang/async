--- conflicted
+++ resolved
@@ -27,11 +27,7 @@
   Future<T> catchError(Function onError, {bool test(Object error)}) =>
     _future.catchError(onError, test: test);
 
-<<<<<<< HEAD
-  Future/*<S>*/ then/*<S>*/(FutureOr/*<S>*/ onValue(T value), {Function onError}) =>
-=======
-  Future<S> then<S>(dynamic onValue(T value), {Function onError}) =>
->>>>>>> 7a833401
+  Future<S> then<S>(FutureOr<S> onValue(T value), {Function onError}) =>
     _future.then(onValue, onError: onError);
 
   Future<T> whenComplete(action()) => _future.whenComplete(action);
