--- conflicted
+++ resolved
@@ -63,13 +63,8 @@
   /// If this operation completes, this completes to the same result as [value].
   /// If this operation is cancelled, the returned future waits for the future
   /// returned by [cancel], then completes to [cancellationValue].
-<<<<<<< HEAD
-  Future valueOrCancellation([T cancellationValue]) {
+  Future<T> valueOrCancellation([T cancellationValue]) {
     var completer = Completer<T>.sync();
-=======
-  Future<T> valueOrCancellation([T cancellationValue]) {
-    var completer = new Completer<T>.sync();
->>>>>>> 0f4c6fb2
     value.then((result) => completer.complete(result),
         onError: completer.completeError);
 
