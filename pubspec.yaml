--- conflicted
+++ resolved
@@ -1,9 +1,5 @@
 name: async
-<<<<<<< HEAD
-version: 1.13.2
-=======
-version: 2.0.2
->>>>>>> 5437008f
+version: 2.0.3
 author: Dart Team <misc@dartlang.org>
 description: Utility functions and classes related to the 'dart:async' library.
 homepage: https://www.github.com/dart-lang/async
