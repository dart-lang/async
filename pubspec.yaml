name: async
version: 2.5.0-nullsafety

description: Utility functions and classes related to the 'dart:async' library.
homepage: https://www.github.com/dart-lang/async

environment:
<<<<<<< HEAD
  sdk: '>=2.9.0-18.0 <2.9.0'
=======
  sdk: '>=2.9.0-20.0.dev <3.0.0'
>>>>>>> 92486b2a

dependencies:
  collection: ^1.5.0

dev_dependencies:
  fake_async: ^1.0.0
  stack_trace: ^1.0.0
  test: ^1.0.0
  pedantic: ^1.0.0

dependency_overrides:
  boolean_selector:
    git:
      url: git://github.com/dart-lang/boolean_selector.git
      ref: null_safety
  charcode:
    git:
      url: git://github.com/dart-lang/charcode.git
      ref: null_safety
  clock:
    git:
      url: git://github.com/dart-lang/clock.git
      ref: null_safety
  collection:
    git:
      url: git://github.com/dart-lang/collection.git
      ref: null_safety
  fake_async:
    git:
      url: git://github.com/dart-lang/fake_async.git
      ref: null_safety
  matcher:
    git:
      url: git://github.com/dart-lang/matcher.git
      ref: null_safety
  meta:
    git:
      url: git://github.com/dart-lang/sdk.git
      ref: null_safety-pkgs
      path: pkg/meta
  path:
    git:
      url: git://github.com/dart-lang/path.git
      ref: null_safety
  pedantic:
    git:
      url: git://github.com/dart-lang/pedantic.git
      ref: null_safety
  pool:
    git:
      url: git://github.com/dart-lang/pool.git
      ref: null_safety
  source_span:
    git:
      url: git://github.com/dart-lang/source_span.git
      ref: null_safety
  stack_trace:
    git:
      url: git://github.com/dart-lang/stack_trace.git
      ref: null_safety
  stream_channel:
    git:
      url: git://github.com/dart-lang/stream_channel.git
      ref: null_safety
  string_scanner:
    git:
      url: git://github.com/dart-lang/string_scanner.git
      ref: null_safety
  term_glyph:
    git:
      url: git://github.com/dart-lang/term_glyph.git
      ref: null_safety
  test_api:
    git:
      url: git://github.com/dart-lang/test.git
      ref: null_safety
      path: pkgs/test_api
  test_core:
    git:
      url: git://github.com/dart-lang/test.git
      ref: null_safety
      path: pkgs/test_core
  test:
    git:
      url: git://github.com/dart-lang/test.git
      ref: null_safety
      path: pkgs/test<|MERGE_RESOLUTION|>--- conflicted
+++ resolved
@@ -5,11 +5,7 @@
 homepage: https://www.github.com/dart-lang/async
 
 environment:
-<<<<<<< HEAD
-  sdk: '>=2.9.0-18.0 <2.9.0'
-=======
   sdk: '>=2.9.0-20.0.dev <3.0.0'
->>>>>>> 92486b2a
 
 dependencies:
   collection: ^1.5.0
