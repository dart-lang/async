--- conflicted
+++ resolved
@@ -1,9 +1,5 @@
 name: async
-<<<<<<< HEAD
-version: 2.9.0
-=======
 version: 2.9.0-dev
->>>>>>> ecb3835c
 
 description: Utility functions and classes related to the 'dart:async' library.
 repository: https://github.com/dart-lang/async
